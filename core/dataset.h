/** dataset.h                                                       -*- C++ -*-
    Jeremy Barnes, 4 December 2014
    Copyright (c) 2014 Datacratic Inc.  All rights reserved.

    This file is part of MLDB. Copyright 2015 Datacratic. All rights reserved.

    Interface for datasets into MLDB.
*/

#include "mldb/sql/dataset_fwd.h"
#include "mldb/sql/dataset_types.h"
#include "mldb/types/value_description_fwd.h"
#include "mldb/core/mldb_entity.h"
#include "mldb/sql/cell_value.h"
#include "mldb/types/url.h"
#include "mldb/core/recorder.h"
#include <set>

// NOTE TO MLDB DEVELOPERS: This is an API header file.  No includes
// should be added, especially value_description.h.


#pragma once

namespace Datacratic {
namespace MLDB {

struct MldbServer;

struct SqlExpression;
struct SqlRowExpression;
struct SqlBindingScope;
struct GenerateRowsWhereFunction;
struct BasicRowGenerator;
struct OrderByExpression;
struct SelectExpression;
struct TupleExpression;
struct WhenExpression;
struct RowValueInfo;
struct ExpressionValue;
struct BucketList;
struct BucketDescriptions;

typedef EntityType<Dataset> DatasetType;


/*****************************************************************************/
/* MATRIX VIEW                                                               */
/*****************************************************************************/

/** Encapsulates a view where each row contains an arbitrary number of
    (key, value, timestamp) pairs.

    This view allows for lookups on a row by row basis.  It doesn't allow
    for any kind of column indexing.

    Note that this interface does not have to allow anything but lookup of
    the (key, value) pairs that a given row has.
*/

struct MatrixView {
    virtual ~MatrixView();

    /**
    Return a list of all rownames.
    Rownames are always unique.

    The sorting criteria is the same as with RowStream:

    Row names can be returned in an arbitrary order as long as it is deterministic.
    I.e. Calling getRowNames several times on the same (unchanged) dataset should return rownames
    in the same (arbitrary) order.

    The ordering needs to be preserved regardless of start and limit.
    */
    virtual std::vector<RowName>
    getRowNames(ssize_t start = 0, ssize_t limit = -1) const = 0;

    virtual std::vector<RowHash>
    getRowHashes(ssize_t start = 0, ssize_t limit = -1) const = 0;

    virtual size_t getRowCount() const = 0;

    /// Can be implemented by getRowName() then knownRow().  Deprecated.
    //virtual bool knownRowHash(const RowHash & row) const = 0;
    
    virtual bool knownRow(const RowName & row) const = 0;
    
    virtual MatrixNamedRow getRow(const RowName & row) const = 0;

    virtual RowName getRowName(const RowHash & row) const = 0;

    //virtual bool knownColumn(ColumnHash column) const = 0;

    virtual bool knownColumn(const ColumnName & column) const = 0;
    
    virtual ColumnName getColumnName(ColumnHash column) const = 0;

    /** Return a list of all columns. */
    virtual std::vector<ColumnName> getColumnNames() const = 0;

    /** Return the number of distinct columns known. */
    virtual size_t getColumnCount() const = 0;

    /** Return the column count for the row.  Default uses getRow() and
        counts them.
    */
    virtual uint64_t getRowColumnCount(const RowName & row) const;
};

struct CellValueStats {
    uint64_t rowCount() const
    {
        return rowCount_;
    }

    uint64_t rowCount_;
};

struct ColumnStats {
    ColumnStats()
        : isNumeric_(false), atMostOne_(false), rowCount_(0)
    {
    }

    bool isNumeric() const
    {
        return isNumeric_;
    }

    bool atMostOne() const
    {
        return atMostOne_;
    }

    uint64_t rowCount() const
    {
        return rowCount_;
    }

    std::map<CellValue, CellValueStats> values;

    bool isNumeric_;
    bool atMostOne_;
    uint64_t rowCount_;
};

/*****************************************************************************/
/* COLUMN INDEX                                                              */
/*****************************************************************************/

/** Encapsulates information allowing rows containing a given value in a
    given column.
*/

struct ColumnIndex {
    virtual ~ColumnIndex();
    
    typedef std::function<bool (const ColumnName & columnName,
                                const ColumnStats & stats)> OnColumnStats;

    /** Return stats for each column.  Default uses getColumnNames() and
        getColumnStats(). */
    virtual bool forEachColumnGetStats(const OnColumnStats & onColumnStats) const;

    /** Get stats for an individual column.  Default uses getColumn() and
        calculates from there.
    */
    virtual const ColumnStats &
    getColumnStats(const ColumnName & column, ColumnStats & toStoreResult) const;

    /** Return the value of the column for all rows and timestamps. */
    /** Will throw if column is unknown                              */
    virtual MatrixColumn getColumn(const ColumnName & column) const = 0;

    /** Return a dense column, with one value for every row in the same order as
        getRowNames().

        Default builts on top of getColumn() and getRowNames(), but is
        quite inefficient.
    */
    virtual std::vector<CellValue>
    getColumnDense(const ColumnName & column) const;

    /** Return a bucketed dense column, with one value for every row in the same
        order as rowNames().  Numerical values will be split into a maximum of
        maxNumBuckets buckets, with split points as described in the
        return value.  

        Default builds on top of getColumnDense().
    */
    virtual std::tuple<BucketList, BucketDescriptions>
    getColumnBuckets(const ColumnName & column,
                     int maxNumBuckets = -1) const;

    /** Return the value of the column for all rows, ignoring timestamps. 
        Default implementation is based on getColumn
        Will throw if column is unknown
    */
    virtual std::vector<std::tuple<RowName, CellValue> >
    getColumnValues(const ColumnName & column,
                    const std::function<bool (const CellValue &)> & filter = nullptr) const;

    /** Is this column known? */
    virtual bool knownColumn(const ColumnName & column) const = 0;

    /** Return a list of all columns. */
    virtual std::vector<ColumnName> getColumnNames() const = 0;

    /** Return the number of rows that have this column set.  Default
        implementation uses getColumnStats.
    */
    virtual uint64_t getColumnRowCount(const ColumnName & column) const;

    virtual std::vector<RowName>
    getRowNames(ssize_t start = 0, ssize_t limit = -1) const = 0;
};


/*****************************************************************************/
/* ROW STREAM                                                                */
/*****************************************************************************/

/** This structure is used for streaming queries to generate a set of
    matching row names one at a time.

    Row names can be streamed in an arbitrary order as long as it is deterministic.
    I.e. using different rowstreams on the same (unchanged) dataset should return rownames
    in the same (arbitrary) order.
*/

struct RowStream {

    virtual ~RowStream()
    {
    }

    /** Clone the stream with just enough information to use the initAt 
        clones streams should be un-initialized                        */
    virtual std::shared_ptr<RowStream> clone() const = 0;

    /* Set where the stream should start.  This is called after
       clone() to initialize the stream at a given position.  Note
       that the parallelize() interface is better, and eventually
       clone() / initAt() will be replaced by that interface.
    */
    virtual void initAt(size_t start) = 0;

    /* Return the current RowName and move the stream forward 
       for performance, this method shall NOT do bound checking 
       so be sure to obtain the maximum number of rows beforehand 
       using MatrixView::getRowCount for example.
    */
    virtual RowName next() = 0;

    /** The methods below this one are only supported if this function
        returns true.  Note that eventually the above methods will be
        removed along with this function.

        Default returns false.  Datasets that support this interface
        should override and return true.
    */
    virtual bool supportsExtendedInterface() const;

    /// Constant for an automatic number of child streams (whatever
    /// makes sense to the implementation).
    static constexpr ssize_t AUTO = -1;

    /** Parallelize the given stream into about n sub-streams, each of
        which can be run in parallel.
        
        Default implementation will use a combination of clone() and
        initAt(), but specialization will help greatly.

        If streamOffsets is non-null, it will be filled in with the
        starting offset of each of the chunks.  It will contain one
        more entry than the number of streams returned, with the last
        entry being the total number of rows.
    */
    virtual std::vector<std::shared_ptr<RowStream> >
    parallelize(int64_t rowStreamTotalRows,
                ssize_t approxNumberOfChildStreams = AUTO,
                std::vector<size_t> * streamOffsets = nullptr) const;

    /** Return the rowName() at the current position of the
        stream.  This may be called as many times as required.
        Undefined behaviour if it is called on a stream without
        initAt() having been called or having advanced to the
        end.
    */
    virtual const RowName & rowName(RowName & storage) const = 0;

    /** Advance by a single position, but without returning a
        rowName().  More efficient than next() when just skipping
        ahead.
    */
    virtual void advance();

    /** Advance by a number of steps.  Equivalent to calling advance()
        n times, but may be more efficient for some row streams.
    */
    virtual void advanceBy(size_t n);

    /** Extract the given set of columns for the given stream,
        as atoms, for numRows rows.  This will fill in a
        numRows x columnNames.size() matrix pointed to by
        output with the values.

        Any column that is not present will fill in nulls.

        Any column that does not have a single, scalar value
        will throw an exception.
        
        It will also advance the rowStream by n rows.
    */
    virtual void
    extractColumns(size_t numRows,
                   const std::vector<ColumnName> & columnNames,
                   CellValue * output);
    
    /** Extract the given set of columns for the given stream,
        as atoms, for numRows rows.  This will fill in a
        numRows x columnNames.size() matrix pointed to by
        output with the values.

        Any column that is not present or null will fill in with
        NaN.

        Any column that does not have a single, numeric value
        will throw an exception.
        
        It will also advance the rowStream by n rows.
    */
    virtual void
    extractNumbers(size_t numRows,
                   const std::vector<ColumnName> & columnNames,
                   double * output);
    
};


/*****************************************************************************/
/* DATASET RECORDER                                                          */
/*****************************************************************************/

/** This is a recorder that forwards directly its records to a dataset. */

struct DatasetRecorder: public Recorder {
    
    DatasetRecorder(Dataset * dataset);

    virtual ~DatasetRecorder();

    virtual void
    recordRowExpr(const RowName & rowName,
                  const ExpressionValue & expr) override;
    virtual void
    recordRow(const RowName & rowName,
              const std::vector<std::tuple<ColumnName, CellValue, Date> > & vals) override;

    virtual void
    recordRows(const std::vector<std::pair<RowName, std::vector<std::tuple<ColumnName, CellValue, Date> > > > & rows) override;

    virtual void
    recordRowsExpr(const std::vector<std::pair<RowName, ExpressionValue > > & rows) override;

private:
    Dataset * dataset;
    struct Itl;
    std::unique_ptr<Itl> itl;
};



/*****************************************************************************/
/* DATASET                                                                   */
/*****************************************************************************/

struct Dataset: public MldbEntity {
    Dataset(MldbServer * server);

    virtual ~Dataset();

    MldbServer * server;
    
    virtual Any getStatus() const = 0;

    virtual std::string getKind() const
    {
        return "dataset";
    }

    /** Base database methods require us to be able to iterate through rows.
        All other views are built on top of this.

        This function is not virtual as it performs commom validation for all
        recording operation.  Datasets must implement recordRowItl.
    */
    void recordRow(const RowName & rowName,
                   const std::vector<std::tuple<ColumnName, CellValue, Date> > & vals);

    /** Internal handler for recording rows.  Default implementation throws that
        this dataset type does not support recording.
    */
    virtual void recordRowItl(const RowName & rowName,
                              const std::vector<std::tuple<ColumnName, CellValue, Date> > & vals);

    static void validateNames(const RowName & rowName,
                      const std::vector<std::tuple<ColumnName, CellValue, Date> > & vals);

    static void validateNames(const std::vector<std::pair<RowName, std::vector<std::tuple<ColumnName, CellValue, Date> > > > & rows);

    /** Record multiple rows in a single transaction.  Default implementation
        forwards to recordRow.

        If you override this call make sure to do handle the validation of
        column names and row names (see validateNames)

        This function must be thread safe with respect to concurrent calls to
        all other functions.
    */
    virtual void recordRows(const std::vector<std::pair<RowName, std::vector<std::tuple<ColumnName, CellValue, Date> > > > & rows);

    /** Record a column.  Default will forward to recordRows after transposing
        the input data.

        This function must be thread safe with respect to concurrent calls to
        all other functions.
    */
    virtual void recordColumn(const ColumnName & columnName,
                              const std::vector<std::tuple<RowName, CellValue, Date> > & vals);
    
    /** Record multiple columns in a single transaction.  Default implementation
        forwards to recordRow.

        This function must be thread safe with respect to concurrent calls to
        all other functions.
    */
    virtual void recordColumns(const std::vector<std::pair<ColumnName, std::vector<std::tuple<RowName, CellValue, Date> > > > & cols);

    /** Record an expression value as a row.  This will be flattened by
        datasets that require flattening.
        
        Default will flatten and call recordRow().

        This function must be thread safe with respect to concurrent calls to
        all other functions.
    */
    virtual void recordRowExpr(const RowName & rowName,
                               const ExpressionValue & expr);

    /** Record an expression value as a row.  This will be flattened by
        datasets that require flattening.
        
        Default will flatten and call recordRows().

        This function must be thread safe with respect to concurrent calls to
        all other functions.
    */
    virtual void recordRowsExpr(const std::vector<std::pair<RowName, ExpressionValue> > & rows);

    struct MultiChunkRecorder {
        std::function<std::unique_ptr<Recorder> (size_t chunkIndex)> newChunk;
        std::function<void ()> commit;
    };

    /** Set up for a multithreaded record.  This returns an object that can
        generate a recorder for each chunk of an input.  Those chunks can
        be recorded into in a multithreaded manner, and finally all committed
        to the dataset at once.

        This allows for deterministic, multithreaded recording from bulk
        insert scenarios.

        The default will return an object that simply forwards to the
        record* methods.  Dataset types that support chunked recording can
        override.
    */
    virtual MultiChunkRecorder getChunkRecorder();

    /** Return what is known about the given column.  Default returns
        an "any value" result, ie nothing is known about the column.
    */
    virtual KnownColumn getKnownColumnInfo(const ColumnName & columnName) const;

    /** Return what is known about the given columns.  Default forwards
        to getKnownColumnInfo.  Some datasets can do a batch much more
        efficiently, so this function should be preferred if possible.
    */
    virtual std::vector<KnownColumn>
    getKnownColumnInfos(const std::vector<ColumnName> & columnNames) const;

    /** Record multiple embedding rows.  This forwards to recordRows in the
        default implementation, but is much more efficient in datasets that
        are designed for embeddings.
    */
    virtual void recordEmbedding(const std::vector<ColumnName> & columnNames,
                                 const std::vector<std::tuple<RowName, std::vector<float>, Date> > & rows);

    /** Return a RowValueInfo that describes all rows that could be returned
        from the dataset.

        This function must be thread safe with respect to concurrent calls to
        all other functions.
    */
    virtual std::shared_ptr<RowValueInfo> getRowInfo() const;

    /** Return a row as an expression value.  Default forwards to the matrix
        view's getRow() function.
    */
    virtual ExpressionValue getRowExpr(const RowName & row) const;


    /** Commit changes to the database.  Default is a no-op.

        This function must be thread safe with respect to concurrent calls to
        all other functions.  In particular, it must be safe to call commit()
        from multiple threads, and to call commit() in parallel with
        recordXxx() operations.
    */
    virtual void commit();

    /** Select from the database. */
    virtual std::vector<MatrixNamedRow>
    queryStructured(const SelectExpression & select,
                    const WhenExpression & when,
                    const SqlExpression & where,
                    const OrderByExpression & orderBy,
                    const TupleExpression & groupBy,
                    const std::shared_ptr<SqlExpression> having,
                    const std::shared_ptr<SqlExpression> rowName,
                    ssize_t offset,
                    ssize_t limit,
                    Utf8String alias = "") const;

    std::tuple<std::vector<NamedRowValue>, std::shared_ptr<ExpressionValueInfo> >
    queryStructuredExpr(const SelectExpression & select,
                    const WhenExpression & when,
                    const SqlExpression & where,
                    const OrderByExpression & orderBy,
                    const TupleExpression & groupBy,
                    const std::shared_ptr<SqlExpression> having,
                    const std::shared_ptr<SqlExpression> rowName,
                    ssize_t offset,
                    ssize_t limit,
                    Utf8String alias = "") const;

    /** Select from the database. */
    virtual bool
    queryStructuredIncremental(std::function<bool (Path &, ExpressionValue &)> & onRow,
                               const SelectExpression & select,
                               const WhenExpression & when,
                               const SqlExpression & where,
                               const OrderByExpression & orderBy,
                               const TupleExpression & groupBy,
                               const std::shared_ptr<SqlExpression> having,
                               const std::shared_ptr<SqlExpression> rowName,
                               ssize_t offset,
                               ssize_t limit,
                               Utf8String alias = "") const;

    /** Select from the database. */
    virtual std::vector<MatrixNamedRow>
    queryString(const Utf8String & query) const;
    
    /** Explain parsing of a select */
    virtual Json::Value
    selectExplainString(const Utf8String & select,
                        const Utf8String & where) const;

    /** Return a list of the column names in the dataset, with the given offset
        and limit.
    */
    virtual std::vector<ColumnName>
    getColumnNames(ssize_t offset = 0, ssize_t limit = -1) const;

<<<<<<< HEAD
    /** Return a list of flattened column names in the dataset
    */
    virtual std::vector<ColumnName> 
    getFlattenedColumnNames() const;

    /** Return the number of distinct flattened known columns
        Defaults to getColumnCount (in matrix interface)
    */
    virtual size_t getFlattenedColumnCount() const;

    /** Return whether or not all column names and info are known.
=======
    /** Return whether or not all columns names and info are known.
>>>>>>> aab6e5eb
        Defaults to true
    */
    virtual bool hasColumnNames() const { return true; }

    /** Allow the dataset to intercept the binding of a function.  This allows
        it to use a locally defined or optimized version.  Should return a null
        function if there is no override.

        Default implementation returns a null function.
    */
    virtual BoundFunction
    overrideFunction(const Utf8String & tableName,
                     const Utf8String & functionName,
                     SqlBindingScope & context) const;

    /** Allow the dataset to override the generation of row IDs for a
        from (this) where (predicate) offset (offset) limit (limit)

        This is otherwise known as "predicate pushdown".  It can be used
        where the dataset includes an index which is suitable to quickly
        generate the values indicated.
        
        It may be called multiple times during the evaluation of an expression.
        
        The default implementation will look for common optimizable
        cases, and if none are found will perform a table scan.

        The where expression must only refer to columns in the dataset,
        or variables that are available in the context.

        The alias is the potential alias of the dataset in the context

        This is called by queryStructured and queryBasic, so cannot use those
        functions.

        Must return the *exact* set of rows or a stream that will do the same
        because the where expression will not be evaluated outside of this method
        if this method is called.

        Ordering can be arbitrary but needs to be deterministic, and there must not
        be duplicated rows.
    */    

    virtual GenerateRowsWhereFunction
    generateRowsWhere(const SqlBindingScope & context,
                      const Utf8String& alias,
                      const SqlExpression & where,
                      ssize_t offset,
                      ssize_t limit) const;

    /** Perform the guts of a select statement.  This will perform a single-
        table SELECT, with the given WHERE clause, ORDER BY, offset and limit.
        
        Note that the select can only return values of variables, not full
        expressions.

        This function is called by queryStructured, so cannot use that
        function.

        The allowParallel controls whether multiple threads may be used to
        run the query.
    */
    virtual BasicRowGenerator
    queryBasic(const SqlBindingScope & context,
               const SelectExpression & select,
               const WhenExpression & when,
               const SqlExpression & where,
               const OrderByExpression & orderBy,
               ssize_t offset,
               ssize_t limit) const;

    /** Method to overwrite to handle a request.  By default, the dataset
        will return that it can't handle any requests.  Used to expose
        dataset type-specific functionality.
    */
    virtual RestRequestMatchResult
    handleRequest(RestConnection & connection,
                  const RestRequest & request,
                  RestRequestParsingContext & context) const;


    /** In the case that a dataset's columns reference the name of other dataset,
        this will append the list of those aliases.
    */
    virtual void getChildAliases(std::vector<Utf8String>&) const {};

    virtual std::shared_ptr<MatrixView> getMatrixView() const = 0;
    virtual std::shared_ptr<ColumnIndex> getColumnIndex() const = 0;
    virtual std::shared_ptr<RowStream> getRowStream() const { return std::shared_ptr<RowStream>(); } //optional but recommanded for performance

    /** Return the range of timestamps in the file.  The default implementation
        will scan the whole dataset, but other implementions may override for
        a more rapid result.

        Positive and negative infinity in a recorded timestamp must be
        represented in the result.  If timestamps are recorded with notADate(),
        then they should be *ignored* in the calculation of the result.

        If there are no rows in the dataset, or rows but no columns, then
        it must return notADate() for both values.

        In all cases, the output of this function should be the same as

        SELECT min(min_timestamp({*})), max(max_timestamp({*})) FROM dataset

        where nulls are converted to notADate().
    */
    virtual std::pair<Date, Date> getTimestampRange() const;

    /** Perform any internal quantization on the given timestamp.  This should
        transform a timestamp into exactly the timestamp that would be read
        back from the dataset on a query, were it recorded into the dataset.

        The default will throw that this dataset cannot record data, and so
        the query is inappropriate.
    */
    virtual Date quantizeTimestamp(Date timestamp) const;

    /* In the case of a dataset with rows composed from other datasets (i.e., joins)
       This will return the name that the row has in the table with this alias*/
    virtual RowName getOriginalRowName(const Utf8String& tableName,
                                       const RowName & name) const;
};


/*****************************************************************************/
/* PERSISTENT DATASET CONFIG                                                 */
/*****************************************************************************/

/** Configuration for a dataset that is persistent. */

struct PersistentDatasetConfig {
    Url dataFileUrl;  ///< Address (URI) of artifact to load the data from
};

DECLARE_STRUCTURE_DESCRIPTION(PersistentDatasetConfig);


/*****************************************************************************/
/* UTILITIES                                                                 */
/*****************************************************************************/

std::shared_ptr<Dataset>
obtainDataset(MldbServer * server,
              const PolyConfig & config,
              const std::function<bool (const Json::Value & progress)> & onProgress
                  = nullptr);

std::shared_ptr<Dataset>
createDataset(MldbServer * server,
              const PolyConfig & config,
              const std::function<bool (const Json::Value & progress)> & onProgress
              = nullptr,
              bool overwrite = false);


DECLARE_STRUCTURE_DESCRIPTION_NAMED(DatasetPolyConfigDescription, PolyConfigT<Dataset>);
DECLARE_STRUCTURE_DESCRIPTION_NAMED(ConstDatasetPolyConfigDescription, PolyConfigT<const Dataset>);

std::shared_ptr<DatasetType>
registerDatasetType(const Package & package,
                    const Utf8String & name,
                    const Utf8String & description,
                    std::function<Dataset * (RestDirectory *,
                                             PolyConfig,
                                             const std::function<bool (const Json::Value)> &)>
                        createEntity,
                    TypeCustomRouteHandler docRoute,
                    TypeCustomRouteHandler customRoute,
                    std::shared_ptr<const ValueDescription> config,
                    std::set<std::string> registryFlags);

/** Register a new dataset kind.  This takes care of registering everything behind
    the scenes.
*/
template<typename DatasetT, typename Config>
std::shared_ptr<DatasetType>
registerDatasetType(const Package & package,
                    const Utf8String & name,
                    const Utf8String & description,
                    const Utf8String & docRoute,
                    TypeCustomRouteHandler customRoute = nullptr,
                    std::set<std::string> registryFlags = {})
{
    return registerDatasetType
        (package, name, description,
         [] (RestDirectory * server,
             PolyConfig config,
             const std::function<bool (const Json::Value)> & onProgress)
         {
             return new DatasetT(DatasetT::getOwner(server), config, onProgress);
         },
         makeInternalDocRedirect(package, docRoute),
         customRoute,
         getDefaultDescriptionSharedT<Config>(),
         registryFlags);
}

template<typename DatasetT, typename Config>
struct RegisterDatasetType {
    RegisterDatasetType(const Package & package,
                        const Utf8String & name,
                        const Utf8String & description,
                        const Utf8String & docRoute,
                        TypeCustomRouteHandler customRoute = nullptr,
                        std::set<std::string> registryFlags = {})
    {
        handle = registerDatasetType<DatasetT, Config>
            (package, name, description, docRoute, customRoute, registryFlags);
    }

    std::shared_ptr<DatasetType> handle;
};

} // namespace MLDB
} // namespace Datacratic<|MERGE_RESOLUTION|>--- conflicted
+++ resolved
@@ -574,7 +574,6 @@
     virtual std::vector<ColumnName>
     getColumnNames(ssize_t offset = 0, ssize_t limit = -1) const;
 
-<<<<<<< HEAD
     /** Return a list of flattened column names in the dataset
     */
     virtual std::vector<ColumnName> 
@@ -585,10 +584,7 @@
     */
     virtual size_t getFlattenedColumnCount() const;
 
-    /** Return whether or not all column names and info are known.
-=======
     /** Return whether or not all columns names and info are known.
->>>>>>> aab6e5eb
         Defaults to true
     */
     virtual bool hasColumnNames() const { return true; }
