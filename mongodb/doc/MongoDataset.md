--- conflicted
+++ resolved
@@ -26,21 +26,13 @@
 the book MongoDB In Action. The zipped json file is available at
 [http://mng.bz/dOpd](http://mng.bz/dOpd).
 
-<<<<<<< HEAD
-Here we create a dataset named "mongodb_zips_bridge".
-=======
 Here we create a dataset named `mongodb_zips_bridge`.
->>>>>>> 595ab2d0
 
 ```python
 mldb.put('/v1/datasets/mongodb_zips_bridge', {
     'type' : 'mongodb.dataset',
     'params' : {
-<<<<<<< HEAD
-        'connectionScheme': 'mongodb://khan.mldb.ai:11712/zips',
-=======
         'connectionScheme': 'mongodb://somehost.mldb.ai:11712/zips',
->>>>>>> 595ab2d0
         'collection': 'zips'
     }
 })
