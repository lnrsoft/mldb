/** tfidf.h                                                          -*- C++ -*-
    Mathieu Marquis Bolduc, November 27th 2015
    Copyright (c) 2015 Datacratic Inc.  All rights reserved.

    This file is part of MLDB. Copyright 2015 Datacratic. All rights reserved.

    TF-IDF algorithm for a dataset.
*/

#pragma once

#include "mldb/core/dataset.h"
#include "mldb/core/procedure.h"
#include "mldb/core/function.h"
#include "matrix.h"
#include "mldb/ml/value_descriptions.h"
#include "mldb/types/optional.h"
#include "metric_space.h"

namespace Datacratic {
namespace MLDB {

enum TFType {
    TF_raw,
    TF_log,
    TF_augmented
};

enum IDFType {
    IDF_unary,
    IDF_inverse,
    IDF_inverseSmooth,
    IDF_inverseMax,
    IDF_probabilistic_inverse
};

DECLARE_ENUM_DESCRIPTION(TFType);
DECLARE_ENUM_DESCRIPTION(IDFType);

struct TfidfConfig : public ProcedureConfig {
    static constexpr const char * name = "tfidf.train";

    InputQuery trainingData;
    Url modelFileUrl;
    Optional<PolyConfigT<Dataset> > output;
    static constexpr char const * defaultOutputDatasetType = "sparse.mutable";

    Utf8String functionName;
};

DECLARE_STRUCTURE_DESCRIPTION(TfidfConfig);



/*****************************************************************************/
/* TFIDF PROCEDURE                                                           */
/*****************************************************************************/

struct TfidfProcedure: public Procedure {

    TfidfProcedure(MldbServer * owner,
                   PolyConfig config,
                   const std::function<bool (const Json::Value &)> & onProgress);

    virtual RunOutput run(const ProcedureRunConfig & run,
                          const std::function<bool (const Json::Value &)> & onProgress) const;

    virtual Any getStatus() const;

    TfidfConfig tfidfconfig;
};


/*****************************************************************************/
/* TFIDF FUNCTION                                                             */
/*****************************************************************************/

struct TfidfFunctionConfig {
    TfidfFunctionConfig()
        : tf_type(TF_raw),
          idf_type(IDF_inverseSmooth)
    {
    }

    Url modelFileUrl;
    TFType tf_type;
    IDFType idf_type;
};

DECLARE_STRUCTURE_DESCRIPTION(TfidfFunctionConfig);

struct TfidfFunction: public Function {
    TfidfFunction(MldbServer * owner,
                PolyConfig config,
                const std::function<bool (const Json::Value &)> & onProgress);

    virtual Any getStatus() const;
<<<<<<< HEAD

    virtual FunctionOutput apply(const FunctionApplier & applier,
                              const FunctionContext & context) const;

=======
    
    virtual ExpressionValue apply(const FunctionApplier & applier,
                              const ExpressionValue & context) const;
    
>>>>>>> 446120ee
    /** Describe what the input and output is for this function. */
    virtual FunctionInfo getFunctionInfo() const;

    TfidfFunctionConfig functionConfig;
    // document frequencies for terms
    std::unordered_map<Utf8String, uint64_t> dfs;
    uint64_t corpusSize;
};

} // namespace MLDB
} // namespace Datacratic<|MERGE_RESOLUTION|>--- conflicted
+++ resolved
@@ -95,17 +95,10 @@
                 const std::function<bool (const Json::Value &)> & onProgress);
 
     virtual Any getStatus() const;
-<<<<<<< HEAD
-
-    virtual FunctionOutput apply(const FunctionApplier & applier,
-                              const FunctionContext & context) const;
-
-=======
     
     virtual ExpressionValue apply(const FunctionApplier & applier,
                               const ExpressionValue & context) const;
     
->>>>>>> 446120ee
     /** Describe what the input and output is for this function. */
     virtual FunctionInfo getFunctionInfo() const;
 
