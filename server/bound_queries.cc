--- conflicted
+++ resolved
@@ -510,7 +510,6 @@
         auto rowsSorted = parallelMergeSort(accum.threads, compareRows);
 
         //cerr << "shuffle took " << timer.elapsed() << endl;
-<<<<<<< HEAD
         timer.restart();
 
         size_t sortedRowsSize = rowsSorted.size();
@@ -535,9 +534,6 @@
                 /* Finally, pass to the terminator to continue. */
                 return processor(outputRow, calcd, rowNum);
             };
-=======
-        timer.restart(); 
->>>>>>> fbf3f6bf
 
         // Now select only the required subset of sorted rows
         if (limit == -1)
@@ -579,11 +575,16 @@
                 if (count <= offset)
                     continue;
 
-                auto & row = std::get<1>(rowsSorted[i]);
+                int rowNum = std::get<1>(rowsSorted[i]);
+                auto & row = rows[rowNum];
                 auto & calcd = std::get<2>(rowsSorted[i]);
 
+                NamedRowValue namedRow;
+                namedRow.rowName = row;
+                namedRow.rowHash = row;
+
                 /* Finally, pass to the terminator to continue. */
-                if (!processor(row, calcd, i))
+                if (!processor(namedRow, calcd, i))
                     return false;
 
                 if (count - offset == limit)
@@ -596,11 +597,16 @@
             ssize_t end = std::min<ssize_t>(offset + limit, rowsSorted.size());
             for (unsigned i = begin;  i < end;  ++i) {
 
-                auto & row = std::get<1>(rowsSorted[i]);
+                int rowNum = std::get<1>(rowsSorted[i]);
+                auto & row = rows[rowNum];
                 auto & calcd = std::get<2>(rowsSorted[i]);
 
+                NamedRowValue namedRow;
+                namedRow.rowName = row;
+                namedRow.rowHash = row;
+
                 /* Finally, pass to the terminator to continue. */
-                if (!processor(row, calcd, i))
+                if (!processor(namedRow, calcd, i))
                     return false;
             }
         }
