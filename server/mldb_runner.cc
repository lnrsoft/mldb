--- conflicted
+++ resolved
@@ -98,11 +98,7 @@
     options_description script_options("Script options");
     options_description plugin_options("Plugin options");
 
-<<<<<<< HEAD
-    int numThreads(1);
-=======
     int numThreads(16);
->>>>>>> bddae097
     // Defaults for operational characteristics
     string httpListenPort = "11700-18000";
     string httpListenHost = "0.0.0.0";
@@ -142,11 +138,7 @@
         ("etcd-path", value(&etcdPath),
          "Base path in etcd")
 #endif
-<<<<<<< HEAD
-        ("num-threads,t", value(&numThreads), "Number of workers threads")
-=======
         ("num-threads,t", value(&numThreads), "Number of HTTP worker threads")
->>>>>>> bddae097
         ("http-listen-port,p",
          value(&httpListenPort)->default_value(httpListenPort),
          "Port to listen on for HTTP")
@@ -311,7 +303,6 @@
     bool hideInternalEntities = vm.count("hide-internal-entities");
 
     server.init(configurationPath, staticAssetsPath, staticDocPath, hideInternalEntities);
-    server.ensureThreads(numThreads);
 
     // Set up the SSD cache, if configured
     if (!cacheDir.empty()) {
@@ -325,10 +316,7 @@
     
     string httpBoundAddress = server.bindTcp(httpListenPort, httpListenHost);
     server.router.addAutodocRoute("/autodoc", "/v1/help", "autodoc");
-<<<<<<< HEAD
-=======
-    server.threadPool->ensureThreads(numThreads);
->>>>>>> bddae097
+    server.ensureThreads(numThreads);
     server.httpEndpoint->allowAllOrigins();
 
     cout << httpBoundAddress << endl;
