--- conflicted
+++ resolved
@@ -80,24 +80,18 @@
 doGetAllColumns(std::function<ColumnName (const ColumnName &)> keep,
                 int fieldOffset)
 {
-<<<<<<< HEAD
-=======
     //cerr << "dataset lexical scope get columns: fieldOffset = "
     //     << fieldOffset << endl;
->>>>>>> 46b03039
+
     ExcAssertGreaterEqual(fieldOffset, 0);
 
     std::vector<KnownColumn> columnsWithInfo;
     std::map<ColumnHash, ColumnName> index;
 
     for (auto & column: knownColumns) {
-<<<<<<< HEAD
-
-        Utf8String columnName = column.columnName.toUtf8String();
-        Utf8String outputName = keep(columnName);
-=======
+
         ColumnName outputName = keep(column.columnName);
->>>>>>> 46b03039
+
         if (outputName.empty() && !asName.empty()) {
             // BAD SMELL
             //try with the table alias
@@ -119,11 +113,8 @@
             auto & row = rowScope.as<PipelineResults>();
 
             const ExpressionValue & rowContents
-<<<<<<< HEAD
-            = row.values.at(fieldOffset + TableLexicalScope::ROW_CONTENTS);
-=======
-                = row.values.at(fieldOffset + ROW_CONTENTS);
->>>>>>> 46b03039
+
+            = row.values.at(fieldOffset + ROW_CONTENTS);
 
             RowValue result;
 
@@ -375,14 +366,12 @@
 
 }
 
-VariableGetter
+ColumnGetter
 SubSelectLexicalScope::
-doGetVariable(const Utf8String & variableName, int fieldOffset){
-
+doGetColumn(const ColumnName & columnName, int fieldOffset)
+{
     //TODO: we might know the info of the variable while the inner can't possibly.
     //As to not return AtomValueInfo
-
-    ColumnName columnName(variableName);
 
     return {[=] (const SqlRowScope & context,
                  ExpressionValue & storage,
@@ -392,7 +381,7 @@
                 const ExpressionValue & rowContents
                 = row.values.at(fieldOffset + TableLexicalScope::ROW_CONTENTS);
 
-                ExpressionValue result = rowContents.getField(variableName, filter);
+                ExpressionValue result = rowContents.getNestedColumn(columnName, filter);
 
                 return (storage = std::move(result));
             },
@@ -402,7 +391,7 @@
 
 GetAllColumnsOutput
 SubSelectLexicalScope::
-doGetAllColumns(std::function<Utf8String (const Utf8String &)> keep, int fieldOffset)
+doGetAllColumns(std::function<ColumnName (const ColumnName &)> keep, int fieldOffset)
 {
     std::vector<KnownColumn> knownColumns = selectInfo->getKnownColumns();
 
@@ -414,7 +403,7 @@
     vector<ColumnName> columnsNeedingInfo;
 
     for (auto & column : knownColumns) {
-        ColumnName outputName(keep(column.columnName.toUtf8String()));
+        ColumnName outputName(keep(column.columnName));
         if (outputName == ColumnName()) {
             allWereKept = false;
             continue;
@@ -455,21 +444,22 @@
                 const ExpressionValue & rowContents
                 = row.values.at(fieldOffset + TableLexicalScope::ROW_CONTENTS);
 
-                StructValue result;
-
-                auto onSubexpression = [&] (const Coord & columnName,
-                                            const Coord & prefix,  // always null
-                                            const ExpressionValue & value)
+                RowValue result;
+
+                auto onAtom = [&] (const Coords & columnName,
+                                               const Coords & prefix,
+                                               const CellValue & val,
+                                               Date ts)
                 {
                     auto it = index.find(columnName);
                     if (it == index.end()) {
                         return true;
                     }
-                    result.emplace_back(it->second, std::move(value));
+                    result.emplace_back(it->second, std::move(val), ts);
                     return true;
                 };
 
-                rowContents.forEachSubexpression(onSubexpression);
+                rowContents.forEachAtom(onAtom);
 
                 return std::move(result);
             };
@@ -2028,4 +2018,4 @@
 
 
 } // namespace MLDB
-} // namespaec Datacratic
+} // namespace Datacratic
