--- conflicted
+++ resolved
@@ -848,11 +848,7 @@
     }
 
     /// Return the byte offsets of the begin and end of this element
-<<<<<<< HEAD
     JML_ALWAYS_INLINE size_t offset(size_t el) const
-=======
-    inline size_t offset(size_t el) const
->>>>>>> 2eded74c
     {
         //ExcAssertLessEqual(el, length_);
         if (JML_LIKELY(!externalOfs())) {
